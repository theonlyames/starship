use serde::{Deserialize, Deserializer, Serialize};
use std::collections::HashMap;
use std::fs;
use std::path::PathBuf;

use super::{Context, Module, ModuleConfig};

use crate::configs::azurerm::AzureRMConfig;
use crate::formatter::StringFormatter;

#[derive(Serialize, Deserialize)]
#[serde(rename_all = "PascalCase")]
struct AzureRMContext {
    default_context_key: String,
    #[serde(default, skip_serializing_if = "HashMap::is_empty")]
    contexts: HashMap<String, PSAzureContext>,
}

#[derive(Serialize, Deserialize, Clone)]
#[serde(rename_all = "PascalCase")]
struct PSAzureContext {
<<<<<<< HEAD
    account: PSAzureAccount,
    #[serde(deserialize_with = "parse_azurerm_subscription")]
    subscription: PSAzureSubscription,
}

#[derive(Serialize, Deserialize, Clone)]
#[serde(rename_all = "PascalCase")]
struct PSAzureAccount {
    #[serde(default)]
    id: String,
}

=======
    #[serde(default, deserialize_with = "parse_azurerm_subscription")]
    subscription: PSAzureSubscription,
}

>>>>>>> 44a9e0f0
#[derive(Serialize, Deserialize, Clone, Default)]
#[serde(rename_all = "PascalCase", default)]
struct PSAzureSubscription {
    name: String,
    id: String,
    extended_properties: PSAzureSubscriptionProperties
}

#[derive(Serialize, Deserialize, Clone, Default)]
#[serde(rename_all = "PascalCase", default)]
struct PSAzureSubscriptionProperties {
    environment: String,
    account: String,
    home_tenant: String
}

fn parse_azurerm_subscription<'de, D>(d: D) -> Result<PSAzureSubscription, D::Error>
where
    D: Deserializer<'de>,
{
    Deserialize::deserialize(d).map(|x: Option<_>| x.unwrap_or_default())
}

pub fn module<'a>(context: &'a Context) -> Option<Module<'a>> {
    let mut module = context.new_module("azurerm");
    let config = AzureRMConfig::try_load(module.config);

    if config.disabled {
        return None;
    };

    let azurerm_context: Option<PSAzureContext> = get_azurerm_context_info(context);

    if azurerm_context.is_none() {
        log::info!("Could not find Context in AzureRmContext.json");
        return None;
    }
    let azurerm_context = azurerm_context.unwrap();
    let subscription = azurerm_context.subscription;

    let parsed = StringFormatter::new(config.format).and_then(|formatter| {
        formatter
            .map_meta(|variable, _| match variable {
                "symbol" => Some(config.symbol),
                _ => None,
            })
            .map_style(|variable| match variable {
                "style" => Some(Ok(config.style)),
                _ => None,
            })
            .map(|variable| match variable {
                "subscription" => Some(Ok(config
                    .subscription_aliases
                    .get(&subscription.name)
                    .copied()
                    .unwrap_or(&subscription.name))),
                "username" => Some(Ok(&subscription.extended_properties.account)),
                _ => None,
            })
            .parse(None, Some(context))
    });

    module.set_segments(match parsed {
        Ok(segments) => segments,
        Err(error) => {
            log::warn!("Error in module `azurerm`:\n{}", error);
            return None;
        }
    });

    Some(module)
}

fn get_azurerm_context_info(context: &Context) -> Option<PSAzureContext> {
    let mut config_path = get_config_file_location(context)?;
    config_path.push("AzureRmContext.json");

    let azurerm_contexts = load_azurerm_context(&config_path)?;
    let azurerm_context_key = azurerm_contexts.default_context_key;
    let azurerm_context = azurerm_contexts
        .contexts
        .get(&azurerm_context_key)?
        .to_owned();

    Some(azurerm_context)
}

fn load_azurerm_context(config_path: &PathBuf) -> Option<AzureRMContext> {
    let json_data = fs::read_to_string(config_path).ok()?;
    let sanitized_json_data = json_data.strip_prefix('\u{feff}').unwrap_or(&json_data);
    if let Ok(azurerm_contexts) = serde_json::from_str::<AzureRMContext>(sanitized_json_data) {
        Some(azurerm_contexts)
    } else {
        log::info!("Failed to parse AzureRM Context.");
        None
    }
}

fn get_config_file_location(context: &Context) -> Option<PathBuf> {
    context
        .get_env("AZURE_CONFIG_DIR")
        .map(PathBuf::from)
        .or_else(|| {
            let mut home = context.get_home()?;
            home.push(".azure");
            Some(home)
        })
}

#[cfg(test)]
mod tests {
    use crate::modules::azurerm::load_azurerm_context;
    use crate::test::ModuleRenderer;
    use ini::Ini;
    use nu_ansi_term::Color;
    use std::fs::File;
    use std::io::{self, Write};
    use std::path::PathBuf;

    use tempfile::TempDir;

    fn generate_test_config(dir: &TempDir, azurerm_context_contents: &str) -> io::Result<()> {
        save_string_to_file(
            dir,
            azurerm_context_contents.to_string(),
            String::from("AzureRmContext.json"),
        )?;
        
        Ok(())
    }

    fn save_string_to_file(
        dir: &TempDir,
        contents: String,
        file_name: String,
    ) -> Result<PathBuf, io::Error> {
        let bom_file_path = dir.path().join(file_name);
        let mut bom_file = File::create(&bom_file_path)?;
        bom_file.write_all(contents.as_bytes())?;
        bom_file.sync_all()?;
        Ok(bom_file_path)
    }

    #[test]
    fn account_id_empty() -> io::Result<()> {
        let dir = tempfile::tempdir()?;

        let azurerm_context_contents = r#"{
            "DefaultContextKey": "SubscriptionA (ed85905b-8c3f-4d11-bf32-2fa9c579cba8) - 52b2e9cc-600c-4f1c-86c6-3878df1b6b7d - ",
            "EnvironmentTable": {},
            "Contexts": {
              "SubscriptionA (ed85905b-8c3f-4d11-bf32-2fa9c579cba8) - 52b2e9cc-600c-4f1c-86c6-3878df1b6b7d - ": {
                "Account": {
                  "Id": "",
                  "Credential": null,
                  "Type": "User",
                  "TenantMap": {},
                  "ExtendedProperties": {
                    "Tenants": "52b2e9cc-600c-4f1c-86c6-3878df1b6b7d",
                    "HomeAccountId": "300f616c-5fbf-441d-97c2-3ea4827e107f.52b2e9cc-600c-4f1c-86c6-3878df1b6b7d",
                    "Subscriptions": "ed85905b-8c3f-4d11-bf32-2fa9c579cba8"
                  }
                },
                "Tenant": {
                  "Id": "52b2e9cc-600c-4f1c-86c6-3878df1b6b7d",
                  "Directory": null,
                  "IsHome": true,
                  "ExtendedProperties": {}
                },
                "Subscription": {
                  "Id": "ed85905b-8c3f-4d11-bf32-2fa9c579cba8",
                  "Name": "SubscriptionA",
                  "State": "Enabled",
                  "ExtendedProperties": {
                    "SubscriptionPolices": "",
                    "AuthorizationSource": "RoleBased",
                    "HomeTenant": "52b2e9cc-600c-4f1c-86c6-3878df1b6b7d",
                    "Environment": "AzureCloud",
                    "Tenants": "52b2e9cc-600c-4f1c-86c6-3878df1b6b7d",
                    "Account": ""
                  }
                },
                "VersionProfile": null,
                "TokenCache": {
                  "CacheData": null
                },
                "ExtendedProperties": {}
              }
            },
            "ExtendedProperties": {}
          }          
        "#;

        generate_test_config(&dir, azurerm_context_contents)?;
        let dir_path = &dir.path().to_string_lossy();
        let actual = ModuleRenderer::new("azurerm")
            .config(toml::toml! {
            [azurerm]
            format = "on [$symbol($subscription:$username)]($style)"
            disabled = false
            })
            .env("AZURE_CONFIG_DIR", dir_path.as_ref())
            .collect();
        let expected = Some(format!(
            "on {}",
            Color::Blue.bold().paint("󰠅 SubscriptionA:")
        ));
        assert_eq!(actual, expected);
        dir.close()
    }

    #[test]
    fn subscription_name_missing_from_profile() -> io::Result<()> {
        let dir = tempfile::tempdir()?;

        let azurerm_context_contents = r#"{
            "DefaultContextKey": "SubscriptionA (ed85905b-8c3f-4d11-bf32-2fa9c579cba8) - 52b2e9cc-600c-4f1c-86c6-3878df1b6b7d - user@domain.com",
            "EnvironmentTable": {},
            "Contexts": {
              "SubscriptionA (ed85905b-8c3f-4d11-bf32-2fa9c579cba8) - 52b2e9cc-600c-4f1c-86c6-3878df1b6b7d - user@domain.com": {
                "Account": {
                  "Id": "user@domain.com",
                  "Credential": null,
                  "Type": "User",
                  "TenantMap": {},
                  "ExtendedProperties": {
                    "Tenants": "52b2e9cc-600c-4f1c-86c6-3878df1b6b7d",
                    "HomeAccountId": "300f616c-5fbf-441d-97c2-3ea4827e107f.52b2e9cc-600c-4f1c-86c6-3878df1b6b7d",
                    "Subscriptions": "ed85905b-8c3f-4d11-bf32-2fa9c579cba8"
                  }
                },
                "Tenant": {
                  "Id": "52b2e9cc-600c-4f1c-86c6-3878df1b6b7d",
                  "Directory": null,
                  "IsHome": true,
                  "ExtendedProperties": {}
                },
                "Subscription": {
                  "Id": "ed85905b-8c3f-4d11-bf32-2fa9c579cba8",
                  "Name": "SubscriptionA",
                  "State": "Enabled",
                  "ExtendedProperties": {
                    "SubscriptionPolices": "",
                    "AuthorizationSource": "RoleBased",
                    "HomeTenant": "52b2e9cc-600c-4f1c-86c6-3878df1b6b7d",
                    "Environment": "AzureCloud",
                    "Tenants": "52b2e9cc-600c-4f1c-86c6-3878df1b6b7d",
                    "Account": "user@domain.com"
                  }
                },
                "Environment": {
                  "Name": "AzureCloud",
                  "Type": "Discovered",
                  "OnPremise": false,
                  "ActiveDirectoryServiceEndpointResourceId": "https://management.core.windows.net/",
                  "AdTenant": "Common",
                  "GalleryUrl": null,
                  "ManagementPortalUrl": "https://portal.azure.com",
                  "ServiceManagementUrl": "https://management.core.windows.net/",
                  "PublishSettingsFileUrl": "https://go.microsoft.com/fwlink/?LinkID=301775",
                  "ResourceManagerUrl": "https://management.azure.com/",
                  "SqlDatabaseDnsSuffix": ".database.windows.net",
                  "StorageEndpointSuffix": "core.windows.net",
                  "ActiveDirectoryAuthority": "https://login.microsoftonline.com",
                  "GraphUrl": "https://graph.windows.net/",
                  "GraphEndpointResourceId": "https://graph.windows.net/",
                  "TrafficManagerDnsSuffix": "trafficmanager.net",
                  "AzureKeyVaultDnsSuffix": "vault.azure.net",
                  "DataLakeEndpointResourceId": "https://datalake.azure.net/",
                  "AzureDataLakeStoreFileSystemEndpointSuffix": "azuredatalakestore.net",
                  "AzureDataLakeAnalyticsCatalogAndJobEndpointSuffix": "azuredatalakeanalytics.net",
                  "AzureKeyVaultServiceEndpointResourceId": "https://vault.azure.net",
                  "ContainerRegistryEndpointSuffix": "azurecr.io",
                  "VersionProfiles": [],
                  "ExtendedProperties": {
                    "ManagedHsmServiceEndpointResourceId": "https://managedhsm.azure.net",
                    "ContainerRegistryEndpointResourceId": "https://management.azure.com",
                    "AzureAppConfigurationEndpointResourceId": "https://azconfig.io",
                    "AzurePurviewEndpointSuffix": "purview.azure.net",
                    "ManagedHsmServiceEndpointSuffix": "managedhsm.azure.net",
                    "MicrosoftGraphUrl": "https://graph.microsoft.com",
                    "AzureAttestationServiceEndpointSuffix": "attest.azure.net",
                    "AzureSynapseAnalyticsEndpointSuffix": "dev.azuresynapse.net",
                    "AzureAnalysisServicesEndpointSuffix": "asazure.windows.net",
                    "AzureSynapseAnalyticsEndpointResourceId": "https://dev.azuresynapse.net",
                    "OperationalInsightsEndpointResourceId": "https://api.loganalytics.io",
                    "AnalysisServicesEndpointResourceId": "https://region.asazure.windows.net",
                    "AzurePurviewEndpointResourceId": "https://purview.azure.net",
                    "AzureAppConfigurationEndpointSuffix": "azconfig.io",
                    "AzureAttestationServiceEndpointResourceId": "https://attest.azure.net",
                    "MicrosoftGraphEndpointResourceId": "https://graph.microsoft.com/",
                    "OperationalInsightsEndpoint": "https://api.loganalytics.io/v1"
                  },
                  "BatchEndpointResourceId": "https://batch.core.windows.net/"
                },
                "VersionProfile": null,
                "TokenCache": {
                  "CacheData": null
                },
                "ExtendedProperties": {}
              }
            },
            "ExtendedProperties": {}
          }          
        "#;

        generate_test_config(&dir, azurerm_context_contents)?;
        let dir_path = &dir.path().to_string_lossy();
        let actual = ModuleRenderer::new("azurerm")
            .config(toml::toml! {
            [azurerm]
            format = "on [$symbol($subscription:$username)]($style)"
            disabled = false
            })
            .env("AZURE_CONFIG_DIR", dir_path.as_ref())
            .collect();
        let expected = None;
        assert_eq!(actual, expected);
        dir.close()
    }

    #[test]
    fn files_missing() -> io::Result<()> {
        let dir = tempfile::tempdir()?;

        let dir_path = &dir.path().to_string_lossy();

        let actual = ModuleRenderer::new("azurerm")
            .env("AZURE_CONFIG_DIR", dir_path.as_ref())
            .collect();
        let expected = None;
        assert_eq!(actual, expected);
        dir.close()
    }

}<|MERGE_RESOLUTION|>--- conflicted
+++ resolved
@@ -19,25 +19,10 @@
 #[derive(Serialize, Deserialize, Clone)]
 #[serde(rename_all = "PascalCase")]
 struct PSAzureContext {
-<<<<<<< HEAD
-    account: PSAzureAccount,
-    #[serde(deserialize_with = "parse_azurerm_subscription")]
-    subscription: PSAzureSubscription,
-}
-
-#[derive(Serialize, Deserialize, Clone)]
-#[serde(rename_all = "PascalCase")]
-struct PSAzureAccount {
-    #[serde(default)]
-    id: String,
-}
-
-=======
     #[serde(default, deserialize_with = "parse_azurerm_subscription")]
     subscription: PSAzureSubscription,
 }
 
->>>>>>> 44a9e0f0
 #[derive(Serialize, Deserialize, Clone, Default)]
 #[serde(rename_all = "PascalCase", default)]
 struct PSAzureSubscription {
